--- conflicted
+++ resolved
@@ -11,20 +11,15 @@
 
 const KeyQuestionHeader = ({
   question,
-<<<<<<< HEAD
   tagLine,
   tags,
   voteCount,
-}: KeyQuestionHeaderProps) => {
-=======
-  voteCount,
-  questionId,
+  questionId
 }: KeyQuestionHeaderProps) => {
   const { isLiked, likeCount, toggleLike } = useLike("question", questionId);
 
   const displayCount = likeCount ?? voteCount;
 
->>>>>>> 46baf7e7
   return (
     <div className="mb-6">
       {tagLine ? (
