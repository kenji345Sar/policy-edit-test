--- conflicted
+++ resolved
@@ -1,8 +1,3 @@
-<<<<<<< HEAD
-import { createContext, useContext, useState, useEffect, ReactNode } from 'react';
-import { apiClient } from './services/api/apiClient';
-import { ApiErrorType } from './services/api/apiError';
-=======
 import {
   type ReactNode,
   createContext,
@@ -11,7 +6,8 @@
   useState,
 } from "react";
 import type { Theme } from "./types";
->>>>>>> b14a37c3
+import { apiClient } from './services/api/apiClient';
+import { ApiErrorType } from './services/api/apiError';
 
 interface ThemeContextType {
   defaultThemeId: string | null;
@@ -39,56 +35,27 @@
   useEffect(() => {
     const fetchDefaultTheme = async () => {
       setIsLoading(true);
-<<<<<<< HEAD
 
       const result = await apiClient.getDefaultTheme();
 
       if (result.isErr()) {
         const apiError = result.error;
-        console.error('Failed to fetch default theme:', apiError);
+        console.error("Failed to fetch default theme:", apiError);
 
-        const cachedThemeId = localStorage.getItem('defaultThemeId');
-=======
-      try {
-        const response = await fetch(
-          `${import.meta.env.VITE_API_BASE_URL}/api/themes`
-        );
-        if (!response.ok) {
-          throw new Error(`HTTP error! status: ${response.status}`);
-        }
-        const themes = await response.json();
-        if (themes && themes.length > 0) {
-          const defaultTheme =
-            themes.find((theme: Theme) => theme.slug === "default") ||
-            themes[0];
-          setDefaultThemeId(defaultTheme._id);
-          localStorage.setItem("defaultThemeId", defaultTheme._id);
-        } else {
-          throw new Error("No themes available");
-        }
-      } catch (error) {
-        console.error("Failed to fetch default theme:", error);
         const cachedThemeId = localStorage.getItem("defaultThemeId");
->>>>>>> b14a37c3
         if (cachedThemeId) {
           setDefaultThemeId(cachedThemeId);
           setError(null);
         } else {
-<<<<<<< HEAD
-          let errorMessage = 'テーマの取得に失敗しました。しばらく経ってからリロードしてください。';
+          let errorMessage = "テーマの取得に失敗しました。しばらく経ってからリロードしてください。";
 
           if (apiError.type === ApiErrorType.NETWORK_ERROR) {
-            errorMessage = 'ネットワーク接続を確認してください。';
+            errorMessage = "ネットワーク接続を確認してください。";
           } else if (apiError.type === ApiErrorType.SERVER_ERROR) {
-            errorMessage = 'サーバーエラーが発生しました。しばらく経ってからリロードしてください。';
+            errorMessage = "サーバーエラーが発生しました。しばらく経ってからリロードしてください。";
           }
 
           setError(errorMessage);
-=======
-          setError(
-            "テーマの取得に失敗しました。しばらく経ってからリロードしてください。"
-          );
->>>>>>> b14a37c3
         }
         setIsLoading(false);
         return;
@@ -96,7 +63,7 @@
 
       const defaultTheme = result.value;
       setDefaultThemeId(defaultTheme._id);
-      localStorage.setItem('defaultThemeId', defaultTheme._id);
+      localStorage.setItem("defaultThemeId", defaultTheme._id);
       setError(null);
 
       setIsLoading(false);
