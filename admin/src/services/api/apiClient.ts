import { type Result, err, ok } from "neverthrow";
import { ApiError, ApiErrorType } from "./apiError";
import type {
  ClusteringParams,
  ClusteringResult,
  CreateThemePayload,
  CreateUserPayload,
  LoginCredentials,
  LoginResponse,
  Question,
  SiteConfig,
  Theme,
  UpdateSiteConfigPayload,
  UpdateThemePayload,
  UserResponse,
  VectorSearchParams,
  VectorSearchResult,
} from "./types";

export type ApiResult<T> = Result<T, ApiError>;

export class ApiClient {
  private baseUrl: string;

  constructor() {
    this.baseUrl = `${import.meta.env.VITE_API_BASE_URL}/api`;
  }

  private async request<T>(
    endpoint: string,
    options: RequestInit = {}
  ): Promise<ApiResult<T>> {
    const url = `${this.baseUrl}${endpoint}`;
    const headers = {
      "Content-Type": "application/json",
      ...options.headers,
    };

    const token = localStorage.getItem("auth_token");
    if (token) {
      (headers as Record<string, string>).Authorization = `Bearer ${token}`;
    }

    const config = {
      ...options,
      headers,
    };

    try {
      const response = await fetch(url, config);

      if (!response.ok) {
        const errorData = await response.json().catch(() => ({}));
        const message =
          errorData.message ||
          `API request failed with status ${response.status}`;

        let errorType: ApiErrorType;
        switch (response.status) {
          case 400:
            errorType = ApiErrorType.VALIDATION_ERROR;
            break;
          case 401:
            errorType = ApiErrorType.UNAUTHORIZED;
            break;
          case 403:
            errorType = ApiErrorType.FORBIDDEN;
            break;
          case 404:
            errorType = ApiErrorType.NOT_FOUND;
            break;
          case 500:
          case 502:
          case 503:
            errorType = ApiErrorType.SERVER_ERROR;
            break;
          default:
            errorType = ApiErrorType.UNKNOWN_ERROR;
        }

        return err(new ApiError(errorType, message, response.status));
      }

      const data = await response.json();
      return ok(data);
    } catch (error) {
      return err(
        new ApiError(
          ApiErrorType.NETWORK_ERROR,
          error instanceof Error ? error.message : "Network error occurred"
        )
      );
    }
  }

  async getAllThemes(): Promise<ApiResult<Theme[]>> {
    return this.request<Theme[]>("/themes");
  }

  async getThemeById(id: string): Promise<ApiResult<Theme>> {
    return this.request<Theme>(`/themes/${id}`);
  }

  async createTheme(theme: CreateThemePayload): Promise<ApiResult<Theme>> {
    return this.request<Theme>("/themes", {
      method: "POST",
      body: JSON.stringify(theme),
    });
  }

  async updateTheme(
    id: string,
    theme: UpdateThemePayload
  ): Promise<ApiResult<Theme>> {
    return this.request<Theme>(`/themes/${id}`, {
      method: "PUT",
      body: JSON.stringify(theme),
    });
  }

  async deleteTheme(id: string): Promise<ApiResult<{ message: string }>> {
    return this.request<{ message: string }>(`/themes/${id}`, {
      method: "DELETE",
    });
  }

  async login(
    email: string,
    password: string
  ): Promise<ApiResult<LoginResponse>> {
    return this.request<LoginResponse>("/auth/login", {
      method: "POST",
      body: JSON.stringify({ email, password }),
    });
  }

  async getCurrentUser(): Promise<ApiResult<UserResponse>> {
    return this.request<UserResponse>("/auth/me");
  }

  async createUser(
    userData: CreateUserPayload
  ): Promise<ApiResult<UserResponse>> {
    return this.request<UserResponse>("/auth/users", {
      method: "POST",
      body: JSON.stringify(userData),
    });
  }

  async getSiteConfig(): Promise<ApiResult<SiteConfig>> {
    return this.request<SiteConfig>("/site-config");
  }

  async updateSiteConfig(
    config: UpdateSiteConfigPayload
  ): Promise<ApiResult<SiteConfig>> {
    return this.request<SiteConfig>("/site-config", {
      method: "PUT",
      body: JSON.stringify(config),
    });
  }

  async generateThemeEmbeddings(
    themeId: string,
    itemType?: "problem" | "solution"
  ): Promise<ApiResult<{ status: string; processedCount: number }>> {
    return this.request<{ status: string; processedCount: number }>(
      `/themes/${themeId}/embeddings/generate`,
      {
        method: "POST",
        body: JSON.stringify({ itemType }),
      }
    );
  }

  async searchTheme(
    themeId: string,
    params: VectorSearchParams
  ): Promise<ApiResult<VectorSearchResult[]>> {
    // Manually encode the query parameters to ensure proper handling of non-ASCII characters
    const queryText = encodeURIComponent(params.queryText);
    const itemType = encodeURIComponent(params.itemType);
    const kParam = params.k
      ? `&k=${encodeURIComponent(params.k.toString())}`
      : "";

    const queryString = `queryText=${queryText}&itemType=${itemType}${kParam}`;

    return this.request<VectorSearchResult[]>(
      `/themes/${themeId}/search?${queryString}`
    );
  }

  async clusterTheme(
    themeId: string,
    params: ClusteringParams
  ): Promise<ApiResult<ClusteringResult>> {
    return this.request<ClusteringResult>(`/themes/${themeId}/cluster`, {
      method: "POST",
      body: JSON.stringify(params),
    });
  }

  async getQuestionsByTheme(themeId: string): Promise<ApiResult<Question[]>> {
    return this.request<Question[]>(`/themes/${themeId}/questions`);
  }

  async generateQuestions(themeId: string): Promise<ApiResult<void>> {
    return this.request<void>(`/themes/${themeId}/generate-questions`, {
      method: "POST",
    });
  }

<<<<<<< HEAD
  async generateVisualReport(
=======
  async generateReportExample(
>>>>>>> 15018073
    themeId: string,
    questionId: string
  ): Promise<ApiResult<{ message: string }>> {
    return this.request<{ message: string }>(
<<<<<<< HEAD
      `/themes/${themeId}/questions/${questionId}/generate-visual-report`,
=======
      `/themes/${themeId}/questions/${questionId}/generate-report`,
>>>>>>> 15018073
      {
        method: "POST",
      }
    );
  }
}

export const apiClient = new ApiClient();<|MERGE_RESOLUTION|>--- conflicted
+++ resolved
@@ -211,25 +211,29 @@
     });
   }
 
-<<<<<<< HEAD
   async generateVisualReport(
-=======
-  async generateReportExample(
->>>>>>> 15018073
     themeId: string,
     questionId: string
   ): Promise<ApiResult<{ message: string }>> {
     return this.request<{ message: string }>(
-<<<<<<< HEAD
       `/themes/${themeId}/questions/${questionId}/generate-visual-report`,
-=======
-      `/themes/${themeId}/questions/${questionId}/generate-report`,
->>>>>>> 15018073
       {
         method: "POST",
       }
     );
   }
+
+  async generateReportExample(
+    themeId: string,
+    questionId: string
+  ): Promise<ApiResult<{ message: string }>> {
+    return this.request<{ message: string }>(
+      `/themes/${themeId}/questions/${questionId}/generate-report`,
+      {
+        method: "POST",
+      }
+    );
+  }
 }
 
 export const apiClient = new ApiClient();