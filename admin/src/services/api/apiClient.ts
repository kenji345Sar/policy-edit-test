--- conflicted
+++ resolved
@@ -160,7 +160,6 @@
     });
   }
 
-<<<<<<< HEAD
   async generateThemeEmbeddings(
     themeId: string,
     itemType?: "problem" | "solution"
@@ -199,7 +198,9 @@
     return this.request<ClusteringResult>(`/themes/${themeId}/cluster`, {
       method: "POST",
       body: JSON.stringify(params),
-=======
+    });
+  }
+  
   async getQuestionsByTheme(themeId: string): Promise<ApiResult<Question[]>> {
     return this.request<Question[]>(`/themes/${themeId}/questions`);
   }
@@ -207,7 +208,6 @@
   async generateQuestions(themeId: string): Promise<ApiResult<void>> {
     return this.request<void>(`/themes/${themeId}/generate-questions`, {
       method: "POST",
->>>>>>> f879aa87
     });
   }
 }
